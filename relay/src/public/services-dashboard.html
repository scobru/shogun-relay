--- conflicted
+++ resolved
@@ -169,37 +169,6 @@
                 </div>
             </div>
 
-<<<<<<< HEAD
-            <!-- S3 Service -->
-            <div class="service-card card bg-base-100 shadow-xl">
-                <div class="card-body">
-                    <div class="flex items-center justify-between">
-                        <h2 class="card-title text-lg">
-                            <span class="status-indicator status-unknown pulse" id="s3-status-indicator"></span>
-                            S3 Storage
-                        </h2>
-                        <div class="badge badge-outline" id="s3-buckets">--</div>
-                    </div>
-
-                    <div class="space-y-2 text-sm">
-                        <div class="flex justify-between"><span>Status:</span><span id="s3-status"
-                                class="font-semibold">Checking...</span></div>
-                        <div class="flex justify-between"><span>Endpoint:</span><span>127.0.0.1:4569</span></div>
-                        <div class="flex justify-between"><span>Total Objects:</span><span id="s3-objects">--</span>
-                        </div>
-                        <div class="flex justify-between"><span>Total Size:</span><span id="s3-size">--</span></div>
-                    </div>
-
-                    <div class="card-actions justify-end mt-4">
-                        <button onclick="refreshService('s3')" class="btn btn-sm btn-outline">🔄 Refresh</button>
-                        <button onclick="restartService('s3')" class="btn btn-sm btn-warning restart-btn">🔄
-                            Restart</button>
-                    </div>
-                </div>
-            </div>
-
-=======
->>>>>>> 89028b43
             <!-- Quick Actions -->
             <div class="service-card card bg-base-100 shadow-xl">
                 <div class="card-body">
