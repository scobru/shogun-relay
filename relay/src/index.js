// Enhanced Gun relay server with Shogun improvements
// MUST be required after Gun to work

import express from "express";
import path from "path";
import fs from "fs";
import { fileURLToPath } from "url";
import cors from "cors";
import dotenv from "dotenv";
import ip from "ip";
import qr from "qr";
import setSelfAdjustingInterval from "self-adjusting-interval";
import FormData from "form-data";
import "./utils/bullet-catcher.js";
import Docker from "dockerode";

dotenv.config();

import Gun from "gun";
import "gun/sea.js";
import "gun/lib/stats.js";
import "gun/lib/webrtc.js";
import "gun/lib/rfs.js";

import ShogunCoreModule from "shogun-core";
const { derive, SEA } = ShogunCoreModule;
import http from "http";
import { createProxyMiddleware } from "http-proxy-middleware";
import multer from "multer";

const namespace = "shogun";

// --- IPFS Configuration ---
const IPFS_API_URL = process.env.IPFS_API_URL || "http://127.0.0.1:5001";

// --- Garbage Collection Configuration ---
const GC_ENABLED = process.env.GC_ENABLED === "true";
// Namespaces to protect from garbage collection.
const GC_EXCLUDED_NAMESPACES = [
  // --- CRITICAL GUN METADATA ---
  "~", // Protects all user spaces, including user data and aliases (~@username).
  "!", // Protects the root node, often used for system-level pointers.
  "relays", // Protects relay server health-check data.
  "shogun",
];
// How often to run the garbage collector (milliseconds).
const GC_INTERVAL = 5 * 60 * 1000; // 5 minutes

// ES Module equivalent for __dirname
const __filename = fileURLToPath(import.meta.url);
const __dirname = path.dirname(__filename);

// Port testing function
const testPort = (port) => {
  return new Promise((resolve, reject) => {
    const server = express()
      .listen(port, () => {
        server.close(() => resolve(true));
      })
      .on("error", () => resolve(false));
  });
};

// Configuration
let host = process.env.RELAY_HOST || ip.address();
let store = process.env.RELAY_STORE !== "false";
// Ensure port is always a valid integer, fallback to 8765 if NaN
let port = parseInt(process.env.RELAY_PORT || process.env.PORT || 8765);
if (isNaN(port) || port <= 0 || port >= 65536) {
  console.warn(
    `⚠️ Invalid port detected: ${
      process.env.RELAY_PORT || process.env.PORT
    }, falling back to 8765`
  );
  port = 8765;
}
let path_public = process.env.RELAY_PATH || "public";
let showQr = process.env.RELAY_QR !== "false";

// Main async function to initialize the server
async function initializeServer() {
  console.clear();
  console.log("=== GUN-VUE RELAY SERVER ===\n");

  // Enhanced stats tracking with time-series data
  let customStats = {
    getRequests: 0,
    putRequests: 0,
    startTime: Date.now(),
    timeSeries: {
      // Store last 100 data points for each metric
      maxPoints: 100,
      data: {
        "peers#": [],
        memory: [],
        "gets/s": [],
        "puts/s": [],
        "cpu%": [],
      },
    },
  };

  // Function to add time-series data point
  function addTimeSeriesPoint(key, value) {
    const timestamp = Date.now();
    const series = customStats.timeSeries.data[key];
    if (!series) {
      customStats.timeSeries.data[key] = [];
    }

    customStats.timeSeries.data[key].push([timestamp, value]);

    // Keep only the last maxPoints
    if (
      customStats.timeSeries.data[key].length > customStats.timeSeries.maxPoints
    ) {
      customStats.timeSeries.data[key].shift();
    }
  }

  // Track rates per second
  let lastGetCount = 0;
  let lastPutCount = 0;
  let lastTimestamp = Date.now();

  // --- Garbage Collection Service ---
  function runGarbageCollector() {
    if (!GC_ENABLED) {
      console.log("🗑️ Garbage Collector is disabled.");
      return;
    }
    console.log("🗑️ Running Garbage Collector...");
    let cleanedCount = 0;

    // Ensure gun is initialized before accessing its properties
    if (!gun || !gun._ || !gun._.graph) {
      console.warn("⚠️ Gun not initialized yet, skipping garbage collection");
      return;
    }

    const graph = gun._.graph;

    for (const soul in graph) {
      if (Object.prototype.hasOwnProperty.call(graph, soul)) {
        const isProtected = GC_EXCLUDED_NAMESPACES.some((ns) =>
          soul.startsWith(ns)
        );

        if (!isProtected) {
          gun.get(soul).put(null);
          cleanedCount++;
          console.log(`🗑️ Cleaned up unprotected node: ${soul}`);
        }
      }
    }

    if (cleanedCount > 0) {
      console.log(
        `🗑️ Garbage Collector finished. Cleaned ${cleanedCount} unprotected nodes.`
      );
    } else {
      console.log(
        "🗑️ Garbage Collector finished. No unprotected nodes found to clean."
      );
    }
  }

  // Store GC interval reference for cleanup
  let gcInterval = null;

  // Schedule the garbage collector to run periodically (after gun is initialized)
  function initializeGarbageCollector() {
    if (GC_ENABLED) {
      gcInterval = setInterval(runGarbageCollector, GC_INTERVAL);
      console.log(
        `✅ Garbage Collector scheduled to run every ${
          GC_INTERVAL / 1000 / 60
        } minutes.`
      );
      // Run once on startup after a delay
      setTimeout(runGarbageCollector, 30 * 1000); // Run 30s after start
    }
  }

  // Flag per permettere operazioni interne durante REST API
  let allowInternalOperations = false;

  function hasValidToken(msg) {
    if (process.env.RELAY_PROTECTED === "false") {
      console.log("🔍 PUT allowed - protected disabled");
      return true;
    }

    // Analizza le anime (souls) che sta cercando di modificare
    const souls = Object.keys(msg.put || {});
    const firstSoul = souls[0];

    // Permetti operazioni temporanee durante REST API
    if (allowInternalOperations) {
      console.log(`🔍 PUT allowed - internal operation flag: ${firstSoul}`);
      return true;
    }

    // Permetti operazioni interne di Gun senza autenticazione
    const isInternalNamespace =
      firstSoul &&
      (firstSoul.startsWith("~") || // User namespace
        firstSoul.startsWith("!") || // Root namespace
        firstSoul === "shogun" || // Shogun internal operations
        firstSoul.startsWith("shogun/relays") || // Relay health data
        !firstSoul.includes("/") || // Single level keys (internal Gun operations)
        firstSoul.match(
          /^[a-f0-9]{8}-[a-f0-9]{4}-[a-f0-9]{4}-[a-f0-9]{4}-[a-f0-9]{12}$/
        )); // UUID souls

    if (isInternalNamespace) {
      console.log(`🔍 PUT allowed - internal namespace: ${firstSoul}`);
      return true;
    }

    // Se ha headers, verifica il token
    if (msg && msg.headers && msg.headers.token) {
      const hasValidAuth =
        msg.headers.token === process.env.ADMIN_PASSWORD ||
        msg.headers.Authorization === `Bearer ${process.env.ADMIN_PASSWORD}`;

      if (hasValidAuth) {
        console.log(`✅ PUT allowed - valid auth for: ${firstSoul}`);
        return true;
      } else {
        console.log(`🚫 PUT blocked - invalid token: ${firstSoul}`);
        return false;
      }
    } else {
      console.log(`🚫 PUT blocked - No headers: ${firstSoul}`);
      return false;
    }
  }

  const app = express();
  const publicPath = path.resolve(__dirname, path_public);
  const indexPath = path.resolve(publicPath, "index.html");

  // Middleware
  app.use(cors());
  app.use(Gun.serve);
  app.use(express.static(publicPath));

  // IPFS File Upload Endpoint
  const upload = multer({ storage: multer.memoryStorage() });
  const tokenAuthMiddleware = (req, res, next) => {
    // Check Authorization header (Bearer token)
    const authHeader = req.headers["authorization"];
    const bearerToken = authHeader && authHeader.split(" ")[1];

    // Check custom token header (for Gun/Wormhole compatibility)
    const customToken = req.headers["token"];

    // Accept either format
    const token = bearerToken || customToken;

    if (token === process.env.ADMIN_PASSWORD) {
      // Use a more secure token in production
      next();
    } else {
      console.log("Auth failed - Bearer:", bearerToken, "Custom:", customToken);
      res.status(401).json({ success: false, error: "Unauthorized" });
    }
  };

  // IPFS File Upload Endpoint (Consolidated and Fixed)
  app.post(
    "/ipfs-upload",
    tokenAuthMiddleware,
    upload.single("file"),
    async (req, res) => {
      try {
        if (!req.file) {
          return res.status(400).json({
            success: false,
            error: "No file provided",
          });
        }

        const formData = new FormData();
        formData.append("file", req.file.buffer, {
          filename: req.file.originalname,
          contentType: req.file.mimetype,
        });

        const requestOptions = {
          hostname: "127.0.0.1",
          port: 5001,
          path: "/api/v0/add?wrap-with-directory=false",
          method: "POST",
          headers: {
            ...formData.getHeaders(),
          },
        };

        const IPFS_API_TOKEN =
          process.env.IPFS_API_TOKEN || process.env.IPFS_API_KEY;
        if (IPFS_API_TOKEN) {
          requestOptions.headers["Authorization"] = `Bearer ${IPFS_API_TOKEN}`;
        }

        const ipfsReq = http.request(requestOptions, (ipfsRes) => {
          let data = "";
          ipfsRes.on("data", (chunk) => (data += chunk));
          ipfsRes.on("end", () => {
            console.log("📤 IPFS Upload raw response:", data);

            try {
              const lines = data.trim().split("\n");
              const results = lines.map((line) => JSON.parse(line));
              const fileResult =
                results.find((r) => r.Name === req.file.originalname) ||
                results[0];

              res.json({
                success: true,
                file: {
                  name: req.file.originalname,
                  customName: req.body.customName || undefined, // Add customName here
                  size: req.file.size,
                  mimetype: req.file.mimetype,
                  hash: fileResult?.Hash,
                  ipfsUrl: `${req.protocol}://${req.get("host")}/ipfs-content/${
                    fileResult?.Hash
                  }`,
                  gatewayUrl: `${IPFS_GATEWAY_URL}/ipfs/${fileResult?.Hash}`,
                  publicGateway: `https://ipfs.io/ipfs/${fileResult?.Hash}`,
                },
                ipfsResponse: results,
              });
            } catch (parseError) {
              console.error("Upload parse error:", parseError);
              res.status(500).json({
                success: false,
                error: "Failed to parse IPFS response",
                rawResponse: data,
                parseError: parseError.message,
              });
            }
          });
        });

        ipfsReq.on("error", (err) => {
          console.error("❌ IPFS Upload error:", err);
          res.status(500).json({ success: false, error: err.message });
        });

        ipfsReq.setTimeout(30000, () => {
          ipfsReq.destroy();
          if (!res.headersSent) {
            res.status(408).json({ success: false, error: "Upload timeout" });
          }
        });

        formData.pipe(ipfsReq);
      } catch (error) {
        console.error("Upload error:", error);
        res.status(500).json({ success: false, error: error.message });
      }
    }
  );



  // Connection tracking
  let totalConnections = 0;
  let activeWires = 0;

  // --- Middleware ---
  app.use(cors()); // Allow all cross-origin requests
  app.use(express.json());

  console.log("ADMIN_PASSWORD", process.env.ADMIN_PASSWORD);

  // --- IPFS Desktop Proxy Configuration ---
  const IPFS_GATEWAY_URL =
    process.env.IPFS_GATEWAY_URL || "http://127.0.0.1:8080";
  const IPFS_API_TOKEN = process.env.IPFS_API_TOKEN || process.env.IPFS_API_KEY;

  console.log(`🌐 IPFS API Proxy: ${IPFS_API_URL}`);
  console.log(`🌐 IPFS Gateway Proxy: ${IPFS_GATEWAY_URL}`);
  console.log(`🔐 IPFS Auth: ${IPFS_API_TOKEN ? "configured" : "not set"}`);

  // Test IPFS connectivity on startup
  console.log("🧪 Testing IPFS connectivity...");
  const testIPFSConnection = () => {
    return new Promise((resolve) => {
      const testReq = http
        .get(`${IPFS_API_URL}/api/v0/version`, (response) => {
          if (response.statusCode === 200 || response.statusCode === 405) {
            console.log("✅ IPFS node is responsive");
            resolve(true);
          } else {
            console.log(
              `⚠️ IPFS node responded with status ${response.statusCode}`
            );
            resolve(false);
          }
        })
        .on("error", (err) => {
          console.log(`❌ IPFS node unreachable: ${err.message}`);
          console.log(
            "💡 Make sure IPFS Desktop is running or IPFS daemon is started"
          );
          resolve(false);
        });

      testReq.setTimeout(3000, () => {
        testReq.destroy();
        console.log("⏰ IPFS connection test timed out");
        resolve(false);
      });

      testReq.end();
    });
  };

  // IPFS Gateway Proxy with fallback - for accessing files via IPFS hash
  app.use(
    "/ipfs",
    createProxyMiddleware({
      target: IPFS_GATEWAY_URL,
      changeOrigin: true,
      pathRewrite: {
        "^/ipfs": "/ipfs", // Changed to preserve /ipfs in the path
      },
      onProxyReq: (proxyReq, req, res) => {
        console.log(
          `📁 IPFS Gateway Request: ${req.method} ${req.url} -> ${IPFS_GATEWAY_URL}${proxyReq.path}`
        );
      },
      onProxyRes: (proxyRes, req, res) => {
        console.log(
          `📁 IPFS Gateway Response: ${proxyRes.statusCode} for ${req.url}`
        );

        // If local gateway fails with 404, try to add fallback headers
        if (proxyRes.statusCode === 404) {
          const hash = req.url.split("/ipfs/")[1];
          if (hash) {
            console.log(
              `⚠️ Local gateway 404 for hash: ${hash}, adding fallback headers`
            );
            proxyRes.headers[
              "X-IPFS-Fallback"
            ] = `https://ipfs.io/ipfs/${hash}`;
            // Add CORS headers
            proxyRes.headers["Access-Control-Allow-Origin"] = "*";
            proxyRes.headers["Access-Control-Allow-Methods"] =
              "GET, HEAD, OPTIONS";
          }
        }
      },
      onError: (err, req, res) => {
        console.error("❌ IPFS Gateway Proxy Error:", err.message);

        // Extract hash from URL for fallback
        const hash = req.url.split("/ipfs/")[1];

        res.status(502).json({
          success: false,
          error: "Local IPFS Gateway unavailable",
          details: err.message,
          fallback: hash
            ? {
                publicGateway: `https://ipfs.io/ipfs/${hash}`,
                cloudflareGateway: `https://cloudflare-ipfs.com/ipfs/${hash}`,
                dweb: `https://dweb.link/ipfs/${hash}`,
              }
            : undefined,
        });
      },
    })
  );

  app.use(
    "/ipns",
    createProxyMiddleware({
      target: IPFS_GATEWAY_URL,
      changeOrigin: true,
      pathRewrite: {
        "^/ipns": "/ipns",
      },
      onProxyReq: (proxyReq, req, res) => {
        console.log(
          `📁 IPNS Gateway Request: ${req.method} ${req.url} -> ${IPFS_GATEWAY_URL}${req.url}`
        );
      },
      onError: (err, req, res) => {
        console.error("❌ IPNS Gateway Proxy Error:", err.message);
        res.status(500).json({
          success: false,
          error: "IPFS Gateway unavailable",
          details: err.message,
        });
      },
    })
  );

  // --- Start Server Function ---
  async function startServer() {
    // Test and find available port
    let currentPort = parseInt(port);
    while (!(await testPort(currentPort))) {
      console.log(`Port ${currentPort} in use, trying next...`);
      currentPort++;
    }

    const server = app.listen(currentPort, (error) => {
      if (error) {
        return console.log("Error during app startup", error);
      }
      console.log(`Server listening on port ${currentPort}...`);
    });

    port = currentPort; // Update port for later use
    return server;
  }

  const server = await startServer();


  const peersString = process.env.RELAY_PEERS;
  const peers = peersString ? peersString.split(",") : [];
  console.log("🔍 Peers:", peers);

  // Initialize Gun with conditional support
  const gunConfig = {
    super: false,
    file: "radata",
    radisk: true,
    web: server,
    isValid: hasValidToken,
    uuid: process.env.RELAY_NAME,
    localStorage: false,
    wire: true,
    axe: true,
    rfs: true,
    wait: 500,
    webrtc: true,
    peers: peers,
  };

  console.log("📁 Using local file storage only");

  Gun.on("opt", function (ctx) {
    if (ctx.once) {
      return;
    }
    ctx.on("out", function (msg) {
      var to = this.to;
      // Adds headers for put
      msg.headers = {
        token: process.env.ADMIN_PASSWORD,
      };
      to.next(msg); // pass to next middleware
    });
  });

  const gun = Gun(gunConfig);

  // Initialize garbage collector now that gun is ready
  initializeGarbageCollector();

  // Set up relay stats database
  const db = gun.get(namespace).get("relays").get(host);

  gun.on("hi", () => {
    totalConnections += 1;
    activeWires += 1;
    db?.get("totalConnections").put(totalConnections);
    db?.get("activeWires").put(activeWires);
    console.log(`Connection opened (active: ${activeWires})`);
  });

  gun.on("bye", () => {
    activeWires -= 1;
    db?.get("activeWires").put(activeWires);
    console.log(`Connection closed (active: ${activeWires})`);
  });

  gun.on("out", { get: { "#": { "*": "" } } });

  // Set up pulse interval for health monitoring
  setSelfAdjustingInterval(() => {
    db?.get("pulse").put(Date.now());
  }, 10000);

  // Collect time-series data every 5 seconds
  setSelfAdjustingInterval(() => {
    const now = Date.now();
    const timeDiff = (now - lastTimestamp) / 1000; // seconds

    // Calculate rates per second
    const getRate = Math.max(
      0,
      (customStats.getRequests - lastGetCount) / timeDiff
    );
    const putRate = Math.max(
      0,
      (customStats.putRequests - lastPutCount) / timeDiff
    );

    // Update time-series data
    addTimeSeriesPoint("peers#", activeWires);
    addTimeSeriesPoint("memory", process.memoryUsage().heapUsed / 1024 / 1024); // MB
    addTimeSeriesPoint("gets/s", getRate);
    addTimeSeriesPoint("puts/s", putRate);

    // Update counters
    lastGetCount = customStats.getRequests;
    lastPutCount = customStats.putRequests;
    lastTimestamp = now;
  }, 5000);

  // Store relay information
  const link = "http://" + host + (port ? ":" + port : "");
  const extLink = "https://" + host;

  db?.get("host").put(host);
  db?.get("port").put(port);
  db?.get("link").put(link);
  db?.get("ext-link").put(extLink);
  db?.get("store").put(store);
  db?.get("status").put("running");
  db?.get("started").put(Date.now());

  // IPFS API Proxy - for API calls to the IPFS node
  // Example: /api/v0/add, /api/v0/cat, etc.
  // SECURED: This generic proxy requires the admin token for any access.
  app.use(
    "/api/v0",
    tokenAuthMiddleware,
    createProxyMiddleware({
      target: IPFS_API_URL,
      changeOrigin: true,
      pathRewrite: {
        "^/api/v0": "/api/v0",
      },
      onProxyReq: (proxyReq, req, res) => {
        console.log(
          `🔧 IPFS API Request: ${req.method} ${req.url} -> ${IPFS_API_URL}${req.url}`
        );

        // Add authentication headers for IPFS API
        if (IPFS_API_TOKEN) {
          proxyReq.setHeader("Authorization", `Bearer ${IPFS_API_TOKEN}`);
        }

        // IPFS API requires POST method for most endpoints
        // Override GET requests to POST for IPFS API endpoints
        if (
          req.method === "GET" &&
          (req.url.includes("/version") ||
            req.url.includes("/id") ||
            req.url.includes("/peers"))
        ) {
          proxyReq.method = "POST";
          proxyReq.setHeader("Content-Length", "0");
        }

        // Add query parameter to get JSON response
        if (req.url.includes("/version")) {
          const originalPath = proxyReq.path;
          proxyReq.path =
            originalPath +
            (originalPath.includes("?") ? "&" : "?") +
            "format=json";
        }
      },
      onProxyRes: (proxyRes, req, res) => {
        console.log(
          `📤 IPFS API Response: ${proxyRes.statusCode} for ${req.method} ${req.url}`
        );

        // Handle non-JSON responses from IPFS
        if (
          proxyRes.headers["content-type"] &&
          !proxyRes.headers["content-type"].includes("application/json")
        ) {
          console.log(
            `📝 IPFS Response Content-Type: ${proxyRes.headers["content-type"]}`
          );
        }
      },
      onError: (err, req, res) => {
        console.error("❌ IPFS API Proxy Error:", err.message);
        res.status(500).json({
          success: false,
          error: "IPFS API unavailable",
          details: err.message,
        });
      },
    })
  );

  // Custom IPFS API endpoints with better error handling
  app.post("/ipfs-api/:endpoint(*)", async (req, res) => {
    try {
      const endpoint = req.params.endpoint;
      const requestOptions = {
        hostname: "127.0.0.1",
        port: 5001,
        path: `/api/v0/${endpoint}`,
        method: "POST",
        headers: {
          "Content-Length": "0",
        },
      };

      if (IPFS_API_TOKEN) {
        requestOptions.headers["Authorization"] = `Bearer ${IPFS_API_TOKEN}`;
      }

      const ipfsReq = http.request(requestOptions, (ipfsRes) => {
        let data = "";
        ipfsRes.on("data", (chunk) => (data += chunk));
        ipfsRes.on("end", () => {
          console.log(`📡 IPFS API ${endpoint} raw response:`, data);

          try {
            // Try to parse as JSON
            const jsonData = JSON.parse(data);
            res.json({
              success: true,
              endpoint: endpoint,
              data: jsonData,
            });
          } catch (parseError) {
            // If not JSON, check if it's a structured response
            if (data.trim()) {
              // Try to clean the response
              const cleanData = data.replace(/^\uFEFF/, ""); // Remove BOM
              try {
                const jsonData = JSON.parse(cleanData);
                res.json({
                  success: true,
                  endpoint: endpoint,
                  data: jsonData,
                });
              } catch (cleanParseError) {
                res.json({
                  success: false,
                  endpoint: endpoint,
                  error: "Invalid JSON response",
                  rawResponse: data,
                  parseError: cleanParseError.message,
                });
              }
            } else {
              res.json({
                success: false,
                endpoint: endpoint,
                error: "Empty response",
                rawResponse: data,
              });
            }
          }
        });
      });

      ipfsReq.on("error", (err) => {
        console.error(`❌ IPFS API ${endpoint} error:`, err);
        res.status(500).json({
          success: false,
          endpoint: endpoint,
          error: err.message,
        });
      });

      ipfsReq.setTimeout(10000, () => {
        ipfsReq.destroy();
        if (!res.headersSent) {
          res.status(408).json({
            success: false,
            endpoint: endpoint,
            error: "Request timeout",
          });
        }
      });

      ipfsReq.end();
    } catch (error) {
      res.status(500).json({
        success: false,
        error: error.message,
      });
    }
  });

  // IPFS File Upload endpoint
  app.post(
    "/ipfs-upload",
    tokenAuthMiddleware,
    upload.single("file"),
    async (req, res) => {
      try {
        if (!req.file) {
          return res.status(400).json({
            success: false,
            error: "No file provided",
          });
        }

        const formData = new FormData();
        formData.append("file", req.file.buffer, {
          filename: req.file.originalname,
          contentType: req.file.mimetype,
        });

        const requestOptions = {
          hostname: "127.0.0.1",
          port: 5001,
          path: "/api/v0/add?wrap-with-directory=false",
          method: "POST",
          headers: {
            ...formData.getHeaders(),
          },
        };

        if (IPFS_API_TOKEN) {
          requestOptions.headers["Authorization"] = `Bearer ${IPFS_API_TOKEN}`;
        }

        const ipfsReq = http.request(requestOptions, (ipfsRes) => {
          let data = "";
          ipfsRes.on("data", (chunk) => (data += chunk));
          ipfsRes.on("end", () => {
            console.log("📤 IPFS Upload raw response:", data);

            try {
              const lines = data.trim().split("\n");
              const results = lines.map((line) => JSON.parse(line));
              const fileResult =
                results.find((r) => r.Name === req.file.originalname) ||
                results[0];

              res.json({
                success: true,
                file: {
                  name: req.file.originalname,
                  size: req.file.size,
                  mimetype: req.file.mimetype,
                  hash: fileResult?.Hash,
                  ipfsUrl: `${req.protocol}://${req.get("host")}/ipfs-content/${
                    fileResult?.Hash
                  }`,
                  gatewayUrl: `${IPFS_GATEWAY_URL}/ipfs/${fileResult?.Hash}`,
                  publicGateway: `https://ipfs.io/ipfs/${fileResult?.Hash}`,
                },
                ipfsResponse: results,
              });
            } catch (parseError) {
              console.error("Upload parse error:", parseError);
              res.status(500).json({
                success: false,
                error: "Failed to parse IPFS response",
                rawResponse: data,
                parseError: parseError.message,
              });
            }
          });
        });

        ipfsReq.on("error", (err) => {
          console.error("❌ IPFS Upload error:", err);
          res.status(500).json({ success: false, error: err.message });
        });

        ipfsReq.setTimeout(30000, () => {
          ipfsReq.destroy();
          if (!res.headersSent) {
            res.status(408).json({ success: false, error: "Upload timeout" });
          }
        });

        formData.pipe(ipfsReq);
      } catch (error) {
        console.error("Upload error:", error);
        res.status(500).json({ success: false, error: error.message });
      }
    }
  );

  // Custom IPFS status endpoint
  app.get("/ipfs-status", async (req, res) => {
    try {
      // Create request options with authentication
      const requestOptions = {
        hostname: "127.0.0.1",
        port: 5001,
        path: "/api/v0/version",
        method: "POST", // IPFS API requires POST method
        headers: {
          "Content-Length": "0",
        },
      };

      // Add authentication if available
      if (IPFS_API_TOKEN) {
        requestOptions.headers["Authorization"] = `Bearer ${IPFS_API_TOKEN}`;
      }

      const testReq = http
        .request(requestOptions, (ipfsRes) => {
          let data = "";
          ipfsRes.on("data", (chunk) => (data += chunk));
          ipfsRes.on("end", () => {
            console.log("IPFS Raw Response:", data);

            try {
              // Try to parse as JSON first
              const versionInfo = JSON.parse(data);
              res.json({
                success: true,
                status: "connected",
                ipfs: {
                  version: versionInfo.Version,
                  commit: versionInfo.Commit,
                  repo: versionInfo.Repo,
                  system: versionInfo.System,
                  golang: versionInfo.Golang,
                },
                endpoints: {
                  api: IPFS_API_URL,
                  gateway: IPFS_GATEWAY_URL,
                },
              });
            } catch (parseError) {
              // If not JSON, check if it's Kubo text response
              if (data.includes("Kubo RPC")) {
                // Parse Kubo text response
                const lines = data.split("\n");
                let version = "unknown";

                for (const line of lines) {
                  if (line.includes("Kubo version:")) {
                    version = line.replace("Kubo version:", "").trim();
                    break;
                  }
                }

                res.json({
                  success: true,
                  status: "connected",
                  ipfs: {
                    version: version,
                    type: "Kubo",
                    rawResponse: data,
                  },
                  endpoints: {
                    api: IPFS_API_URL,
                    gateway: IPFS_GATEWAY_URL,
                  },
                });
              } else {
                res.json({
                  success: false,
                  status: "connected_but_invalid_response",
                  error: parseError.message,
                  rawResponse: data,
                  endpoints: {
                    api: IPFS_API_URL,
                    gateway: IPFS_GATEWAY_URL,
                  },
                });
              }
            }
          });
        })
        .on("error", (err) => {
          console.error("IPFS Connection Error:", err);
          res.json({
            success: false,
            status: "disconnected",
            error: err.message,
            endpoints: {
              api: IPFS_API_URL,
              gateway: IPFS_GATEWAY_URL,
            },
          });
        });

      testReq.setTimeout(5000, () => {
        testReq.destroy();
        if (!res.headersSent) {
          res.json({
            success: false,
            status: "timeout",
            error: "IPFS node did not respond within 5 seconds",
          });
        }
      });

      testReq.end();
    } catch (error) {
      res.status(500).json({
        success: false,
        status: "error",
        error: error.message,
      });
    }
  });

  // --- API Routes ---

  // Health check endpoint
  app.get("/health", (req, res) => {
    res.json({
      status: "healthy",
      uptime: process.uptime() * 1000,
      activeConnections: activeWires,
      totalConnections: totalConnections,
      memoryUsage: process.memoryUsage(),
      timestamp: Date.now(),
    });
  });

  // API endpoint to provide relay configuration details
  app.get("/api/relay-info", (req, res) => {
    res.json({
      success: true,
      name: process.env.RELAY_NAME || "Shogun Relay Control Panel",
    });
  });

  // All data endpoint - reads directly from the live in-memory graph.
  app.get("/api/alldata", tokenAuthMiddleware, (req, res) => {
    try {
      // Access the live, in-memory graph from the Gun instance
      let graphData = gun._.graph;

      // If the graph contains a `!` node, which typically holds the root,
      // use its contents as the main graph.
      if (graphData && graphData["!"]) {
        console.log("Found '!' node in live graph, using it as the root.");
        graphData = graphData["!"];
      }

      // Clean the graph data for serialization (remove circular `_` metadata)
      const cleanGraph = {};
      for (const soul in graphData) {
        if (Object.prototype.hasOwnProperty.call(graphData, soul)) {
          const node = graphData[soul];
          const cleanNode = {};
          for (const key in node) {
            if (key !== "_") {
              cleanNode[key] = node[key];
            }
          }
          cleanGraph[soul] = cleanNode;
        }
      }

      res.json({
        success: true,
        data: cleanGraph,
        rawSize: JSON.stringify(cleanGraph).length,
        nodeCount: Object.keys(cleanGraph).length,
      });
    } catch (error) {
      console.error("Error reading live graph data:", error);
      res.status(500).json({
        success: false,
        error: "Failed to read data from live graph: " + error.message,
      });
    }
  });

  // Enhanced stats endpoint with time-series data
  app.get("/api/stats", (req, res) => {
    try {
      const now = Date.now();
      const uptime = now - customStats.startTime;
      const memUsage = process.memoryUsage();

      // Calculate current rates
      const timeDiff = Math.max(1, (now - lastTimestamp) / 1000);
      const currentGetRate =
        (customStats.getRequests - lastGetCount) / timeDiff;
      const currentPutRate =
        (customStats.putRequests - lastPutCount) / timeDiff;

      const cleanStats = {
        peers: {
          count: activeWires,
          time: uptime / 1000 / 60, // minutes
        },
        node: {
          count: Object.keys(customStats.timeSeries.data).length,
          memory: {
            heapUsed: memUsage.heapUsed,
            heapTotal: memUsage.heapTotal,
            external: memUsage.external,
          },
        },
        up: {
          time: uptime,
        },
        memory: memUsage.heapUsed,
        dam: {
          in: {
            count: customStats.getRequests,
            rate: currentGetRate,
          },
          out: {
            count: customStats.putRequests,
            rate: currentPutRate,
          },
        },
        rad: {
          get: { count: customStats.getRequests },
          put: { count: customStats.putRequests },
        },
        // Time-series data for charts
        all: customStats.timeSeries.data,
        over: 5, // Update interval in seconds
      };

      res.json({ success: true, ...cleanStats });
    } catch (error) {
      console.error("Error in /api/stats:", error);
      res
        .status(500)
        .json({ success: false, error: "Failed to retrieve stats." });
    }
  });

  // New endpoint to trigger garbage collection manually
  app.post("/api/gc/trigger", tokenAuthMiddleware, (req, res) => {
    try {
      if (!GC_ENABLED) {
        return res.status(400).json({
          success: false,
          error: "Garbage collector is disabled in configuration",
        });
      }

      console.log("🗑️ Manual garbage collection triggered via API");
      runGarbageCollector();

      res.json({
        success: true,
        message: "Garbage collection triggered successfully",
      });
    } catch (error) {
      console.error("Error triggering garbage collection:", error);
      res.status(500).json({
        success: false,
        error: "Failed to trigger garbage collection: " + error.message,
      });
    }
  });

  // New endpoint to update stats values
  app.post("/api/stats/update", tokenAuthMiddleware, (req, res) => {
    try {
      const { key, value } = req.body;

      if (!key || value === undefined) {
        return res.status(400).json({
          success: false,
          error: "Both key and value are required",
        });
      }

      // Add validation for allowed keys
      const allowedKeys = ["getRequests", "putRequests"];
      if (!allowedKeys.includes(key)) {
        return res.status(400).json({
          success: false,
          error: `Invalid key. Allowed keys are: ${allowedKeys.join(", ")}`,
        });
      }

      // Update the stat value
      customStats[key] = parseInt(value, 10);

      res.json({
        success: true,
        message: `Stat ${key} updated to ${value}`,
        newValue: customStats[key],
      });
    } catch (error) {
      console.error("Error updating stats:", error);
      res.status(500).json({
        success: false,
        error: "Failed to update stats: " + error.message,
      });
    }
  });

  // Stats endpoint compatible with the advanced HTML dashboard
  app.get("/stats.json", (req, res) => {
    try {
      const now = Date.now();
      const uptime = now - customStats.startTime;
      const memUsage = process.memoryUsage();

      // Calculate current rates
      const timeDiff = Math.max(1, (now - lastTimestamp) / 1000);
      const currentGetRate =
        (customStats.getRequests - lastGetCount) / timeDiff;
      const currentPutRate =
        (customStats.putRequests - lastPutCount) / timeDiff;

      const statsResponse = {
        peers: {
          count: activeWires,
          time: uptime,
        },
        node: {
          count: Object.keys(customStats.timeSeries.data).length,
        },
        up: {
          time: uptime,
        },
        memory: {
          heapUsed: memUsage.heapUsed,
          heapTotal: memUsage.heapTotal,
          external: memUsage.external,
        },
        dam: {
          in: {
            count: customStats.getRequests,
            done: customStats.getRequests * 1024, // Estimate bytes
          },
          out: {
            count: customStats.putRequests,
            done: customStats.putRequests * 1024, // Estimate bytes
          },
        },
        // Time-series data for charts - each entry is [timestamp, value]
        all: customStats.timeSeries.data,
        over: 5000, // Update interval in milliseconds
      };

      res.json(statsResponse);
    } catch (error) {
      console.error("Error in /stats.json:", error);
      res.status(500).json({ error: "Failed to retrieve stats." });
    }
  });

  app.post("/api/derive", async (req, res) => {
    try {
      const { password, extra, options } = req.body;
      if (!password) {
        return res
          .status(400)
          .json({ success: false, error: "Password is required" });
      }
      const derivedKeys = await derive(password, extra, options);
      return res.json({ success: true, derivedKeys });
    } catch (error) {
      console.error("Error in derive API:", error);
      return res.status(500).json({
        success: false,
        error: error.message || "Failed to derive keys",
      });
    }
  });

  const getGunNodeFromPath = (pathString) => {
    const pathSegments = pathString.split("/").filter(Boolean);
    let node = gun;

    pathSegments.forEach((segment) => {
      node = node.get(segment);
    });
    return node;
  };

  app.get("/node/*", tokenAuthMiddleware, async (req, res) => {
    const path = req.params[0];
    if (!path || path.trim() === "") {
      return res
        .status(400)
        .json({ success: false, error: "Node path cannot be empty." });
    }

    console.log(`🔍 Reading node at path: "${path}"`);

    const timeout = setTimeout(() => {
      if (!res.headersSent) {
        console.log(`⏰ GET timeout for path: "${path}"`);
        res.status(408).json({ success: false, error: "Request timed out." });
      }
    }, 5000); // 5-second timeout

    try {
      const node = getGunNodeFromPath(path);

      // Properly promisify the Gun get operation
      const data = await new Promise((resolve, reject) => {
        let resolved = false;

        const onceTimeout = setTimeout(() => {
          if (!resolved) {
            resolved = true;
            console.log(`⏰ Gun get timeout for path: "${path}"`);
            resolve(null); // Resolve with null for timeout
          }
        }, 4000);

        node.once((nodeData) => {
          if (!resolved) {
            resolved = true;
            clearTimeout(onceTimeout);
            console.log(
              `📖 Gun get result for path "${path}":`,
              nodeData ? "found" : "not found"
            );
            resolve(nodeData);
          }
        });
      });

      clearTimeout(timeout);

      if (!res.headersSent) {
        // Clean the GunDB metadata (`_`) before sending
        let cleanData = data;
        if (data && data._) {
          cleanData = { ...data };
          delete cleanData._;
        }

        console.log(`✅ Successfully read node at path: "${path}"`);
        res.json({
          success: true,
          path,
          data: cleanData === undefined ? null : cleanData,
        });
      }
    } catch (error) {
      clearTimeout(timeout);
      if (!res.headersSent) {
        console.error(`❌ Error in GET /node/* for path "${path}":`, error);
        res.status(500).json({
          success: false,
          error: "Failed to retrieve node data.",
          details: error.message,
          path,
        });
      }
    }
  });

  app.post("/node/*", tokenAuthMiddleware, async (req, res) => {
    try {
      let path = req.params[0];
      if (!path || path.trim() === "") {
        return res
          .status(400)
          .json({ success: false, error: "Node path cannot be empty." });
      }
      let data = req.body;
      if (data && typeof data === "object" && Object.keys(data).length === 0) {
        const originalPath = req.params[0];
        const lastSlashIndex = originalPath.lastIndexOf("/");
        if (lastSlashIndex !== -1 && lastSlashIndex < originalPath.length - 1) {
          path = originalPath.substring(0, lastSlashIndex);
          const dataFromPath = decodeURIComponent(
            originalPath.substring(lastSlashIndex + 1)
          );
          try {
            data = JSON.parse(dataFromPath);
          } catch (e) {
            data = dataFromPath;
          }
        }
      }
      if (typeof data === "undefined") {
        return res
          .status(400)
          .json({ success: false, error: "No data provided in body or path." });
      }

      console.log(`📝 Creating node at path: "${path}" with data:`, data);

      const node = getGunNodeFromPath(path);

      // Temporarily allow internal operations during this REST API call
      allowInternalOperations = true;

      try {
        // Properly promisify the Gun put operation
        const putResult = await new Promise((resolve, reject) => {
          const timeout = setTimeout(() => {
            reject(new Error("Put operation timed out after 10 seconds"));
          }, 10000);

          try {
            node.put(data, (ack) => {
              clearTimeout(timeout);
              if (ack.err) {
                console.error(`❌ Gun put error for path "${path}":`, ack.err);
                reject(new Error(ack.err));
              } else {
                console.log(`✅ Gun put success for path "${path}":`, ack);
                resolve(ack);
              }
            });
          } catch (syncError) {
            clearTimeout(timeout);
            console.error(
              `❌ Synchronous error in put for path "${path}":`,
              syncError
            );
            reject(syncError);
          }
        });
      } finally {
        // Reset flag
        allowInternalOperations = false;
      }

      console.log(`✅ Node successfully created/updated at path: "${path}"`);
      return res.json({ success: true, path, data });
    } catch (error) {
      console.error(
        `❌ Error in POST /node/* for path "${req.params[0]}":`,
        error
      );
      return res.status(500).json({
        success: false,
        error: error.message,
        path: req.params[0],
      });
    }
  });

  app.delete("/node/*", tokenAuthMiddleware, async (req, res) => {
    try {
      const path = req.params[0];
      if (!path || path.trim() === "") {
        return res
          .status(400)
          .json({ success: false, error: "Node path cannot be empty." });
      }

      console.log(`🗑️ Deleting node at path: "${path}"`);

      const node = getGunNodeFromPath(path);

      // Temporarily allow internal operations during this REST API call
      allowInternalOperations = true;

      try {
        // Properly promisify the Gun delete operation
        await new Promise((resolve, reject) => {
          const timeout = setTimeout(() => {
            reject(new Error("Delete operation timed out after 10 seconds"));
          }, 10000);

          try {
            node.put(null, (ack) => {
              clearTimeout(timeout);
              if (ack.err) {
                console.error(
                  `❌ Gun delete error for path "${path}":`,
                  ack.err
                );
                reject(new Error(ack.err));
              } else {
                console.log(`✅ Gun delete success for path "${path}":`, ack);
                resolve(ack);
              }
            });
          } catch (syncError) {
            clearTimeout(timeout);
            console.error(
              `❌ Synchronous error in delete for path "${path}":`,
              syncError
            );
            reject(syncError);
          }
        });
      } finally {
        // Reset flag
        allowInternalOperations = false;
      }

      console.log(`✅ Node successfully deleted at path: "${path}"`);
      res.json({ success: true, path, message: "Data deleted." });
    } catch (error) {
      console.error(
        `❌ Error in DELETE /node/* for path "${req.params[0]}":`,
        error
      );
      res.status(500).json({
        success: false,
        error: error.message,
        path: req.params[0],
      });
    }
  });

  // --- Peer Management API ---
  app.get("/api/peers", tokenAuthMiddleware, (req, res) => {
    try {
      const peers = gun._.opt.peers || {};
      const peerList = Object.keys(peers);
      res.json({ success: true, peers: peerList });
    } catch (error) {
      console.error("Error fetching peer list:", error);
      res.status(500).json({
        success: false,
        error: "Failed to retrieve peer list: " + error.message,
      });
    }
  });

  app.post("/api/peers/add", tokenAuthMiddleware, (req, res) => {
    try {
      const { peerUrl } = req.body;
      if (!peerUrl || typeof peerUrl !== 'string') {
        return res.status(400).json({ success: false, error: "Invalid 'peerUrl' provided." });
      }

      try {
        new URL(peerUrl);
      } catch (e) {
        return res.status(400).json({ success: false, error: "Malformed 'peerUrl'." });
      }
      
      console.log(`🔌 Attempting to connect to new peer: ${peerUrl}`);
      gun.opt({ peers: [peerUrl] });

      res.json({ success: true, message: `Connection to peer ${peerUrl} initiated.` });

    } catch (error) {
      console.error(`❌ Error adding peer:`, error);
      res.status(500).json({ success: false, error: "Failed to add peer: " + error.message });
    }
  });

  // --- Static Files & Page Routes ---

  const cleanReturnString = (value) => {
    if (!value) return "";
    return value.replace(/"/g, `'`);
  };

  app.get("/blog/:id", (req, res) => {
    const htmlData = fs.readFileSync(indexPath, "utf8");
    let numberOfTries = 0;
    const chain = gun
      .get(`hal9000/post`)
      .get(req.params.id)
      .on((post) => {
        numberOfTries++;
        if (!post) {
          if (numberOfTries > 1) {
            chain.off();
            return res.sendStatus(404);
          }
          return;
        }
        if (res.writableEnded) {
          chain.off();
          return;
        }
        const finalHtml = `
            <!DOCTYPE html>
            <html>
               <head>
                  <title>${post.title || "Blog Post"}</title>
                  <meta name="description" content="${cleanReturnString(
                    post.description || ""
                  )}" />
               </head>
               <body>
                  ${post.content}
               </body>
            </html>
         `;
        return res.send(finalHtml);
      });
    setTimeout(() => {
      if (!res.writableEnded) {
        res.sendStatus(408);
      }
      chain.off();
    }, 5000);
  });

  app.get("/derive", (req, res) => {
    res.sendFile(path.resolve(publicPath, "derive.html"));
  });
  app.get("/view", (req, res) => {
    res.sendFile(path.resolve(publicPath, "view.html"));
  });
  app.get("/edit", (req, res) => {
    res.sendFile(path.resolve(publicPath, "edit.html"));
  });
  app.get("/stats", (req, res) => {
    res.sendFile(path.resolve(publicPath, "stats.html"));
  });
  app.get("/charts", (req, res) => {
    res.sendFile(path.resolve(publicPath, "charts.html"));
  });
  app.get("/create", (req, res) => {
    res.sendFile(path.resolve(publicPath, "create.html"));
  });
  app.get("/client", (req, res) => {
    res.sendFile(path.resolve(publicPath, "client.html"));
  });
  app.get("/server", (req, res) => {
    res.sendFile(path.resolve(publicPath, "server.html"));
  });
  app.get("/visualGraph", (req, res) => {
    res.sendFile(path.resolve(publicPath, "visualGraph/visualGraph.html"));
  });
  app.get("/graph", (req, res) => {
    res.sendFile(path.resolve(publicPath, "graph.html"));
  });
  app.get("/upload", (req, res) => {
    res.sendFile(path.resolve(publicPath, "upload.html"));
  });
  app.get("/pin-manager", (req, res) => {
    res.sendFile(path.resolve(publicPath, "pin-manager.html"));
  });
  app.get("/drive", (req, res) => {
    res.sendFile(path.resolve(publicPath, "drive.html"));
  });




  app.get("/chat", (req, res) => {
    res.sendFile(path.resolve(publicPath, "chat.html"));
  });

  app.get("/notes", (req, res) => {
    res.sendFile(path.resolve(publicPath, "notes.html"));
  });

  app.get("/services-dashboard", (req, res) => {
    res.sendFile(path.resolve(publicPath, "services-dashboard.html"));
  });

  // Add route to fetch and display IPFS content
  app.get("/ipfs-content/:cid", async (req, res) => {
    const { cid } = req.params;
    const { token } = req.query;

    if (!cid) {
      return res.status(400).json({
        success: false,
        error: "CID is required",
      });
    }

    try {
      // Create request to local gateway
      const requestOptions = {
        hostname: new URL(IPFS_GATEWAY_URL).hostname,
        port: new URL(IPFS_GATEWAY_URL).port,
        path: `/ipfs/${cid}`,
        method: "GET",
      };

      const ipfsReq = http.get(requestOptions, (ipfsRes) => {
        // If no token, just stream the response
        if (!token) {
          res.setHeader(
            "Content-Type",
            ipfsRes.headers["content-type"] || "application/octet-stream"
          );
          ipfsRes.pipe(res);
          return;
        }

        // If token is provided, buffer the response to decrypt it
        let body = "";
        ipfsRes.on("data", (chunk) => (body += chunk));
        ipfsRes.on("end", async () => {
          try {
            const decrypted = await SEA.decrypt(body, token);

            if (decrypted) {
              // It's a Base64 data URL, e.g., "data:image/png;base64,iVBORw0KGgo..."
              const parts = decrypted.match(/^data:(.+);base64,(.+)$/);
              if (parts) {
                const mimeType = parts[1];
                const fileContents = Buffer.from(parts[2], "base64");
                res.setHeader("Content-Type", mimeType);
                res.send(fileContents);
              } else {
                // Not a data URL, just plain text
                res.setHeader("Content-Type", "text/plain");
                res.send(decrypted);
              }
            } else {
              // Decryption failed, send raw content
              res.setHeader(
                "Content-Type",
                ipfsRes.headers["content-type"] || "application/octet-stream"
              );
              res.send(body);
            }
          } catch (e) {
            console.error("Decryption error:", e);
            // Decryption failed, send raw content
            res.setHeader(
              "Content-Type",
              ipfsRes.headers["content-type"] || "application/octet-stream"
            );
            res.send(body);
          }
        });

        ipfsRes.on("error", (err) => {
          console.error(`❌ Error streaming IPFS content: ${err.message}`);
          if (!res.headersSent) {
            res.status(500).json({
              success: false,
              error: "Failed to stream IPFS content",
              details: err.message,
            });
          }
        });
      });

      ipfsReq.on("error", (err) => {
        console.error(`❌ Error fetching from IPFS gateway: ${err.message}`);
        if (!res.headersSent) {
          res.status(502).json({
            success: false,
            error: "Failed to fetch from IPFS gateway",
            details: err.message,
            fallback: {
              publicGateway: `https://ipfs.io/ipfs/${cid}`,
              cloudflareGateway: `https://cloudflare-ipfs.com/ipfs/${cid}`,
            },
          });
        }
      });

      // Set a timeout
      ipfsReq.setTimeout(30000, () => {
        ipfsReq.destroy();
        if (!res.headersSent) {
          res.status(504).json({
            success: false,
            error: "Gateway timeout",
            fallback: {
              publicGateway: `https://ipfs.io/ipfs/${cid}`,
              cloudflareGateway: `https://cloudflare-ipfs.com/ipfs/${cid}`,
            },
          });
        }
      });
    } catch (error) {
      console.error(`❌ Error handling IPFS content request: ${error.message}`);
      res.status(500).json({
        success: false,
        error: "Internal server error",
        details: error.message,
      });
    }
  });





  // --- Secure IPFS Management Endpoints ---
  const forwardToIpfsApi = (req, res, endpoint, method = "POST") => {
    try {
      let path = `/api/v0/${endpoint}`;

      const cid = req.body.cid || req.query.cid || req.params.cid || "";
      if (cid) {
        path += `?arg=${cid}`;
      } else if (req.query.type) {
        path += `?type=${req.query.type}`;
      }

      const requestOptions = {
        hostname: new URL(IPFS_API_URL).hostname,
        port: new URL(IPFS_API_URL).port,
        path: path,
        method: "POST",
        headers: {
          "Content-Length": "0",
          Accept: "application/json",
        },
      };

      if (IPFS_API_TOKEN) {
        requestOptions.headers["Authorization"] = `Bearer ${IPFS_API_TOKEN}`;
      }

      const ipfsReq = http.request(requestOptions, (ipfsRes) => {
        let data = "";

        ipfsRes.on("data", (chunk) => {
          data += chunk;
        });

        ipfsRes.on("end", () => {
          try {
            // Clean the response data by removing any trailing newlines
            const cleanData = data.trim();
            // Try to parse the cleaned JSON
            const jsonData = JSON.parse(cleanData);

            res.json({
              success: true,
              data: jsonData,
            });
          } catch (parseError) {
            console.error("Error parsing IPFS API response:", parseError);
            res.status(500).json({
              success: false,
              error: "Invalid JSON response from IPFS API",
              details: parseError.message,
              rawResponse: data,
            });
          }
        });
      });

      ipfsReq.on("error", (error) => {
        console.error("Error in IPFS API request:", error);
        res.status(500).json({
          success: false,
          error: "IPFS API request failed",
          details: error.message,
        });
      });

      ipfsReq.end();
    } catch (error) {
      console.error("Error in forwardToIpfsApi:", error);
      res.status(500).json({
        success: false,
        error: "Internal server error",
        details: error.message,
      });
    }
  };

  app.post("/pins/add", tokenAuthMiddleware, (req, res) =>
    forwardToIpfsApi(req, res, "pin/add")
  );
  app.post("/pins/rm", tokenAuthMiddleware, (req, res) =>
    forwardToIpfsApi(req, res, "pin/rm")
  );
  app.post("/pins/ls", tokenAuthMiddleware, (req, res) =>
    forwardToIpfsApi(req, res, "pin/ls", "POST")
  );

  // Custom handler for repo/gc to correctly handle streaming responses
  app.post("/repo/gc", tokenAuthMiddleware, (req, res) => {
    try {
      const gcOptions = {
        hostname: new URL(IPFS_API_URL).hostname,
        port: new URL(IPFS_API_URL).port,
        path: "/api/v0/repo/gc",
        method: "POST",
        headers: {
          ...(IPFS_API_TOKEN && { Authorization: `Bearer ${IPFS_API_TOKEN}` }),
        },
      };

      const gcReq = http.request(gcOptions, (gcRes) => {
        let responseBody = "";
        gcRes.on("data", (chunk) => {
          responseBody += chunk; // Consume the stream
        });
        gcRes.on("end", () => {
          if (gcRes.statusCode === 200) {
            console.log("Garbage collection triggered successfully.");
            res.json({
              success: true,
              message: "Garbage collection completed.",
            });
          } else {
            console.error(
              `IPFS repo/gc failed with status ${gcRes.statusCode}:`,
              responseBody
            );
            res.status(gcRes.statusCode).json({
              success: false,
              error: "IPFS garbage collection failed.",
              details: responseBody,
            });
          }
        });
      });

      gcReq.on("error", (error) => {
        console.error("Error calling /repo/gc:", error);
        res.status(500).json({ success: false, error: error.message });
      });

      gcReq.end();
    } catch (error) {
      console.error("Error setting up /repo/gc request:", error);
      res.status(500).json({ success: false, error: error.message });
    }
  });

  app.get("/api/notes", tokenAuthMiddleware, (req, res) => {
    const notesNode = gun.get("shogun").get("admin").get("notes");
    notesNode.once((data) => {
      res.json({ success: true, notes: data || "" });
    });
  });

  app.post("/api/notes", tokenAuthMiddleware, (req, res) => {
    const { notes } = req.body;
    if (typeof notes !== "string") {
      return res
        .status(400)
        .json({ success: false, error: "Invalid notes format." });
    }
    gun
      .get("shogun")
      .get("admin")
      .get("notes")
      .put(notes, (ack) => {
        if (ack.err) {
          return res.status(500).json({ success: false, error: ack.err });
        }
        res.json({ success: true });
      });
  });

  app.delete("/api/notes", tokenAuthMiddleware, (req, res) => {
    gun
      .get("shogun")
      .get("admin")
      .get("notes")
      .put(null, (ack) => {
        if (ack.err) {
          return res.status(500).json({ success: false, error: ack.err });
        }
        res.json({ success: true, message: "Notes deleted." });
      });
  });

  // Fallback to index.html
  app.get("/*", (req, res) => {
    if (fs.existsSync(indexPath)) {
      res.sendFile(indexPath);
    } else {
      res.status(404).send("Index file not found");
    }
  });

  // Display server information
  console.log(`Internal URL: ${link}/`);
  console.log(`External URL: ${extLink}/`);
  console.log(`Gun peer: ${link}/gun`);
  console.log(`Storage: ${store ? "enabled" : "disabled"}`);
  console.log(
    `Admin password: ${process.env.ADMIN_PASSWORD ? "configured" : "not set"}`
  );

  // Display IPFS proxy information
  console.log("\n=== IPFS PROXY ENDPOINTS ===");
  console.log(`📁 IPFS Gateway: ${link}/ipfs/`);
  console.log(`📁 IPNS Gateway: ${link}/ipns/`);
  console.log(`🔧 IPFS API: ${link}/api/v0/`);
  console.log(`📊 IPFS Status: ${link}/ipfs-status`);

  console.log("==============================");

  // Show QR code if enabled
  if (showQr !== false) {
    console.log("\n=== QR CODE ===");
    try {
      console.log(qr(link, "ascii", { border: 1 }));
    } catch (error) {
      console.warn("QR code generation failed:", error.message);
    }
    console.log("===============\n");
  }

  // Graceful shutdown
  async function shutdown() {
    console.log("\nShutting down relay server...");

    // Clear garbage collector interval
    if (gcInterval) {
      clearInterval(gcInterval);
      console.log("🗑️ Garbage Collector stopped");
    }

    if (db) {
      db.get("status").put("stopping");
    }

    if (server) {
      await new Promise((resolve) => {
        server.close(resolve);
      });
    }

    if (db) {
      db.get("status").put("stopped");
      db.get("stopped").put(Date.now());
    }

    console.log("Relay server shutdown complete.");
  }

  // Handle graceful shutdown
  process.on("SIGINT", async () => {
    await shutdown();
    process.exit(0);
  });

  process.on("SIGTERM", async () => {
    await shutdown();
    process.exit(0);
  });

  // Enhanced system info endpoint
  app.get("/api/system-info", (req, res) => {
    try {
      const memUsage = process.memoryUsage();
      const cpuUsage = process.cpuUsage();

      res.json({
        success: true,
        system: {
          nodeVersion: process.version,
          platform: process.platform,
          arch: process.arch,
          uptime: process.uptime() * 1000,
          pid: process.pid,
          memory: {
            heapUsed: memUsage.heapUsed,
            heapTotal: memUsage.heapTotal,
            external: memUsage.external,
            rss: memUsage.rss,
          },
          cpu: {
            user: cpuUsage.user,
            system: cpuUsage.system,
          },
          loadAverage:
            process.platform !== "win32" ? require("os").loadavg() : [0, 0, 0],
          freeMemory: require("os").freemem(),
          totalMemory: require("os").totalmem(),
        },
        services: {
          gun: {
            activeConnections: activeWires,
            totalConnections: totalConnections,
            startTime: customStats.startTime,
          },
        },
      });
    } catch (error) {
      console.error("Error in /api/system-info:", error);
      res.status(500).json({
        success: false,
        error: "Failed to retrieve system info: " + error.message,
      });
    }
  });

  // Docker service management functions
  const docker = new Docker();

  async function getDockerContainer(containerName) {
    try {
      const containers = await docker.listContainers({ all: true });
      return containers.find((container) =>
        container.Names.some((name) => name.includes(containerName))
      );
    } catch (error) {
      console.error(`Error finding container ${containerName}:`, error);
      return null;
    }
  }

  async function restartDockerService(serviceName) {
    try {
      const containerMappings = {
<<<<<<< HEAD
        gun: "shogun-relay-stack",
        ipfs: "shogun-relay-stack", // IPFS runs within the main container
        s3: "shogun-relay-stack", // FakeS3 also runs within the main container
      };

      const supervisorServiceMappings = {
        gun: "shogun-stack:relay",
        ipfs: "shogun-stack:ipfs-daemon",
        s3: "shogun-stack:fakes3",
=======
        'gun': 'shogun-relay-stack',
        'ipfs': 'shogun-relay-stack', // IPFS runs within the main container
>>>>>>> 89028b43
      };

      const containerName = containerMappings[serviceName];
      const supervisorService = supervisorServiceMappings[serviceName];

      if (!containerName || !supervisorService) {
        throw new Error(`Unknown service: ${serviceName}`);
      }

      const containerInfo = await getDockerContainer(containerName);
      if (!containerInfo) {
        throw new Error(`Container ${containerName} not found`);
      }

      const container = docker.getContainer(containerInfo.Id);

      console.log(
        `🔄 Restarting service '${supervisorService}' in container '${containerName}'`
      );

      try {
        // Use supervisorctl to restart the specific service
        const exec = await container.exec({
          Cmd: ["supervisorctl", "restart", supervisorService],
          AttachStdout: true,
          AttachStderr: true,
        });

        const stream = await exec.start();

        // Read the output to check if restart was successful
        let output = "";
        return new Promise((resolve, reject) => {
          stream.on("data", (chunk) => {
            output += chunk.toString();
          });
<<<<<<< HEAD

          stream.on("end", async () => {
            console.log(`📋 Supervisorctl output: ${output}`);

            // Check if the restart was successful
            if (output.includes("ERROR") || output.includes("FAILED")) {
              console.warn(`⚠️ Service restart failed: ${output}`);
              // Fallback to container restart
              console.log(`🔄 Falling back to container restart`);
              await container.restart();
              resolve(
                `Container ${containerName} restarted (service restart failed: ${output.trim()})`
              );
            } else {
              resolve(
                `Service '${serviceName}' (${supervisorService}) restarted successfully`
              );
            }
          });

          stream.on("error", async (error) => {
            console.error(`❌ Stream error: ${error.message}`);
            // Fallback to container restart
            console.log(
              `🔄 Falling back to container restart due to stream error`
            );
            await container.restart();
            resolve(
              `Container ${containerName} restarted (stream error fallback)`
            );
          });
        });
      } catch (execError) {
        console.warn(`⚠️ Service restart failed: ${execError.message}`);
        // Fallback to container restart
        console.log(`🔄 Falling back to container restart`);
        await container.restart();
        return `Container ${containerName} restarted (exec error fallback: ${execError.message})`;
=======
          const stream = await exec.start();
          return `IPFS service restarted within container`;
        } catch (execError) {
          // Fallback to container restart
          console.log(`🔄 IPFS service restart failed, restarting container: ${containerName}`);
          await container.restart();
          return `Container ${containerName} restarted (IPFS service restart fallback)`;
        }
>>>>>>> 89028b43
      }
    } catch (error) {
      throw new Error(`Docker restart failed: ${error.message}`);
    }
  }

  // Enhanced service restart endpoint with Docker integration
<<<<<<< HEAD
  app.post(
    "/api/services/:service/restart",
    tokenAuthMiddleware,
    async (req, res) => {
      try {
        const { service } = req.params;
        const allowedServices = ["gun", "ipfs", "s3"];

        if (!allowedServices.includes(service)) {
          return res.status(400).json({
            success: false,
            error: `Service '${service}' is not supported. Allowed services: ${allowedServices.join(
              ", "
            )}`,
          });
=======
  app.post("/api/services/:service/restart", tokenAuthMiddleware, async (req, res) => {
    try {
      const { service } = req.params;
      const allowedServices = ['gun', 'ipfs'];
      
      if (!allowedServices.includes(service)) {
        return res.status(400).json({
          success: false,
          error: `Service '${service}' is not supported. Allowed services: ${allowedServices.join(', ')}`
        });
      }

      console.log(`🔄 Restart request received for service: ${service}`);
      
      let result;
      
      try {
        // First try Docker restart
        result = await restartDockerService(service);
        console.log(`✅ Docker restart successful: ${result}`);
      } catch (dockerError) {
        console.warn(`⚠️ Docker restart failed: ${dockerError.message}`);
        
        // Fallback to internal operations
        switch (service) {
          case 'gun':
            await runGarbageCollector();
            result = `Gun relay cleanup triggered (Docker unavailable)`;
            break;
            
          case 'ipfs':
            result = `IPFS restart attempted but Docker unavailable`;
            break;
>>>>>>> 89028b43
        }

        console.log(`🔄 Restart request received for service: ${service}`);

        let result;

        try {
          // First try Docker restart
          result = await restartDockerService(service);
          console.log(`✅ Docker restart successful: ${result}`);
        } catch (dockerError) {
          console.warn(`⚠️ Docker restart failed: ${dockerError.message}`);

          // Fallback to internal operations
          switch (service) {
            case "gun":
              await runGarbageCollector();
              result = `Gun relay cleanup triggered (Docker unavailable)`;
              break;

            case "ipfs":
              result = `IPFS restart attempted but Docker unavailable`;
              break;

            case "s3":
              result = `S3 restart attempted but Docker unavailable`;
              break;
          }
        }

        res.json({
          success: true,
          message: result,
          service: service,
          timestamp: Date.now(),
        });
      } catch (error) {
        console.error(`Error restarting service ${req.params.service}:`, error);
        res.status(500).json({
          success: false,
          error: `Failed to restart service: ${error.message}`,
        });
      }
    }
  );

  // Service status endpoint
  app.get("/api/services/status", async (req, res) => {
    try {
      const services = {};

      // Check Gun Relay
      services.gun = {
        status: "online",
        uptime: process.uptime() * 1000,
        connections: activeWires,
        totalConnections: totalConnections,
        memory: process.memoryUsage().heapUsed,
      };

      // Check IPFS
      try {
        const ipfsResponse = await fetch("/ipfs-status");
        const ipfsData = await ipfsResponse.json();
        services.ipfs = {
          status: ipfsData.success ? "online" : "offline",
          version: ipfsData.ipfs?.version || "unknown",
          type: ipfsData.ipfs?.type || "unknown",
        };
      } catch (error) {
        services.ipfs = {
          status: "offline",
          error: error.message,
        };
      }
<<<<<<< HEAD

      // Check S3 (requires auth)
      const authHeader = req.headers.authorization;
      if (authHeader) {
        try {
          const s3Response = await fetch("/api/s3-stats", {
            headers: { Authorization: authHeader },
          });
          if (s3Response.ok) {
            const s3Data = await s3Response.json();
            services.s3 = {
              status: "online",
              buckets: s3Data.stats.totalBuckets,
              objects: s3Data.stats.totalObjects,
              size: s3Data.stats.totalSize,
            };
          } else {
            services.s3 = { status: "offline", error: "Auth failed" };
          }
        } catch (error) {
          services.s3 = { status: "offline", error: error.message };
        }
      } else {
        services.s3 = { status: "unknown", error: "No auth provided" };
      }

=======
      
>>>>>>> 89028b43
      res.json({
        success: true,
        services: services,
        timestamp: Date.now(),
      });
    } catch (error) {
      console.error("Error in /api/services/status:", error);
      res.status(500).json({
        success: false,
        error: "Failed to check services status: " + error.message,
      });
    }
  });
} // End of initializeServer function

// Start the server
initializeServer().catch(console.error);<|MERGE_RESOLUTION|>--- conflicted
+++ resolved
@@ -13,6 +13,7 @@
 import FormData from "form-data";
 import "./utils/bullet-catcher.js";
 import Docker from "dockerode";
+import { ethers } from "ethers";
 
 dotenv.config();
 
@@ -76,6 +77,69 @@
 }
 let path_public = process.env.RELAY_PATH || "public";
 let showQr = process.env.RELAY_QR !== "false";
+
+// --- Config per smart contract ---
+const WEB3_PROVIDER_URL =
+  process.env.WEB3_PROVIDER_URL || "http://127.0.0.1:8545";
+const RELAY_CONTRACT_ADDRESS = process.env.RELAY_CONTRACT_ADDRESS;
+let relayContract;
+let provider;
+let relayAbi = [
+  "function isSubscribed(bytes calldata _pubKey) external view returns (bool)",
+  "function isAuthorizedByPubKey(bytes calldata _pubKey) external view returns (bool)",
+];
+if (RELAY_CONTRACT_ADDRESS) {
+  provider = new ethers.JsonRpcProvider(WEB3_PROVIDER_URL);
+  relayContract = new ethers.Contract(
+    RELAY_CONTRACT_ADDRESS,
+    relayAbi,
+    provider
+  );
+}
+
+// Middleware per autorizzazione smart contract
+const relayContractAuthMiddleware = async (req, res, next) => {
+  try {
+    const pubKey = req.headers["x-pubkey"];
+    if (!pubKey) {
+      return res
+        .status(401)
+        .json({ success: false, error: "x-pubkey header richiesto" });
+    }
+    if (!relayContract) {
+      return res
+        .status(500)
+        .json({ success: false, error: "Relay contract non configurato" });
+    }
+    // La pubkey può essere stringa esadecimale o base64, qui si assume hex (come da doc)
+    // ethers accetta sia 0x-prefixed che Buffer
+    let isAuth = false;
+    try {
+      isAuth = await relayContract.isSubscribed(pubKey);
+    } catch (e) {
+      // fallback su isAuthorizedByPubKey se isSubscribed non esiste
+      try {
+        isAuth = await relayContract.isAuthorizedByPubKey(pubKey);
+      } catch (e2) {
+        return res
+          .status(500)
+          .json({ success: false, error: "Errore chiamata contratto" });
+      }
+    }
+    if (!isAuth) {
+      return res.status(403).json({
+        success: false,
+        error: "Pubkey non autorizzata dal contratto",
+      });
+    }
+    req.userPubKey = pubKey;
+    next();
+  } catch (err) {
+    return res
+      .status(500)
+      .json({ success: false, error: "Errore middleware smart contract" });
+  }
+};
 
 // Main async function to initialize the server
 async function initializeServer() {
@@ -365,7 +429,178 @@
     }
   );
 
-
+  // Endpoint upload IPFS per utenti smart contract
+  app.post(
+    "/ipfs-upload-user",
+    relayContractAuthMiddleware,
+    upload.single("file"),
+    async (req, res) => {
+      try {
+        if (!req.file) {
+          return res
+            .status(400)
+            .json({ success: false, error: "No file provided" });
+        }
+        const formData = new FormData();
+        formData.append("file", req.file.buffer, {
+          filename: req.file.originalname,
+          contentType: req.file.mimetype,
+        });
+        const requestOptions = {
+          hostname: "127.0.0.1",
+          port: 5001,
+          path: "/api/v0/add?wrap-with-directory=false",
+          method: "POST",
+          headers: {
+            ...formData.getHeaders(),
+          },
+        };
+        if (IPFS_API_TOKEN) {
+          requestOptions.headers["Authorization"] = `Bearer ${IPFS_API_TOKEN}`;
+        }
+        const ipfsReq = http.request(requestOptions, (ipfsRes) => {
+          let data = "";
+          ipfsRes.on("data", (chunk) => (data += chunk));
+          ipfsRes.on("end", async () => {
+            try {
+              const lines = data.trim().split("\n");
+              const results = lines.map((line) => JSON.parse(line));
+              const fileResult =
+                results.find((r) => r.Name === req.file.originalname) ||
+                results[0];
+
+              // Salva l'upload nel database Gun
+              const uploadData = {
+                hash: fileResult?.Hash,
+                name: req.file.originalname,
+                size: req.file.size,
+                sizeMB: +(req.file.size / 1024 / 1024).toFixed(2),
+                mimetype: req.file.mimetype,
+                uploadedAt: Date.now(),
+                pubKey: req.userPubKey,
+                ipfsUrl: `${req.protocol}://${req.get("host")}/ipfs-content/${
+                  fileResult?.Hash
+                }`,
+                gatewayUrl: `${IPFS_GATEWAY_URL}/ipfs/${fileResult?.Hash}`,
+                publicGateway: `https://ipfs.io/ipfs/${fileResult?.Hash}`,
+              };
+
+              // Salva nel database Gun sotto shogun/uploads/{pubKey}/{hash}
+              const uploadNode = gun
+                .get("shogun")
+                .get("uploads")
+                .get(req.userPubKey)
+                .get(fileResult?.Hash);
+              uploadNode.put(uploadData);
+
+              res.json({
+                success: true,
+                file: {
+                  name: req.file.originalname,
+                  size: req.file.size,
+                  sizeMB: +(req.file.size / 1024 / 1024).toFixed(2),
+                  mimetype: req.file.mimetype,
+                  hash: fileResult?.Hash,
+                  ipfsUrl: `${req.protocol}://${req.get("host")}/ipfs-content/${
+                    fileResult?.Hash
+                  }`,
+                  gatewayUrl: `${IPFS_GATEWAY_URL}/ipfs/${fileResult?.Hash}`,
+                  publicGateway: `https://ipfs.io/ipfs/${fileResult?.Hash}`,
+                },
+                user: { pubKey: req.userPubKey },
+                ipfsResponse: results,
+              });
+            } catch (parseError) {
+              res.status(500).json({
+                success: false,
+                error: "Failed to parse IPFS response",
+                rawResponse: data,
+              });
+            }
+          });
+        });
+        ipfsReq.on("error", (err) => {
+          res.status(500).json({ success: false, error: err.message });
+        });
+        ipfsReq.setTimeout(30000, () => {
+          ipfsReq.destroy();
+          if (!res.headersSent) {
+            res.status(408).json({ success: false, error: "Upload timeout" });
+          }
+        });
+        formData.pipe(ipfsReq);
+      } catch (error) {
+        res.status(500).json({ success: false, error: error.message });
+      }
+    }
+  );
+
+  // Endpoint per recuperare gli upload di un utente
+  app.get("/api/user-uploads/:pubKey", async (req, res) => {
+    try {
+      const { pubKey } = req.params;
+      if (!pubKey) {
+        return res
+          .status(400)
+          .json({ success: false, error: "PubKey richiesto" });
+      }
+
+      // Recupera gli upload dal database Gun
+      const uploadsNode = gun.get("shogun").get("uploads").get(pubKey);
+
+      // Usa once per ottenere i dati una volta
+      uploadsNode.once((uploads) => {
+        if (!uploads) {
+          return res.json({ success: true, uploads: [], pubKey });
+        }
+
+        // Converte l'oggetto uploads in array
+        const uploadsArray = Object.keys(uploads)
+          .filter((key) => key !== "_") // Esclude i metadati Gun
+          .map((hash) => uploads[hash])
+          .filter((upload) => upload && upload.hash) // Filtra upload validi
+          .sort((a, b) => b.uploadedAt - a.uploadedAt); // Ordina per data
+
+        res.json({
+          success: true,
+          uploads: uploadsArray,
+          pubKey,
+          count: uploadsArray.length,
+          totalSizeMB: uploadsArray.reduce(
+            (sum, upload) => sum + (upload.sizeMB || 0),
+            0
+          ),
+        });
+      });
+    } catch (error) {
+      res.status(500).json({ success: false, error: error.message });
+    }
+  });
+
+  // Endpoint per eliminare un upload specifico
+  app.delete("/api/user-uploads/:pubKey/:hash", async (req, res) => {
+    try {
+      const { pubKey, hash } = req.params;
+      if (!pubKey || !hash) {
+        return res
+          .status(400)
+          .json({ success: false, error: "PubKey e hash richiesti" });
+      }
+
+      // Elimina l'upload dal database Gun
+      const uploadNode = gun.get("shogun").get("uploads").get(pubKey).get(hash);
+      uploadNode.put(null);
+
+      res.json({
+        success: true,
+        message: "Upload eliminato con successo",
+        pubKey,
+        hash,
+      });
+    } catch (error) {
+      res.status(500).json({ success: false, error: error.message });
+    }
+  });
 
   // Connection tracking
   let totalConnections = 0;
@@ -523,7 +758,6 @@
   }
 
   const server = await startServer();
-
 
   const peersString = process.env.RELAY_PEERS;
   const peers = peersString ? peersString.split(",") : [];
@@ -1520,24 +1754,33 @@
   app.post("/api/peers/add", tokenAuthMiddleware, (req, res) => {
     try {
       const { peerUrl } = req.body;
-      if (!peerUrl || typeof peerUrl !== 'string') {
-        return res.status(400).json({ success: false, error: "Invalid 'peerUrl' provided." });
+      if (!peerUrl || typeof peerUrl !== "string") {
+        return res
+          .status(400)
+          .json({ success: false, error: "Invalid 'peerUrl' provided." });
       }
 
       try {
         new URL(peerUrl);
       } catch (e) {
-        return res.status(400).json({ success: false, error: "Malformed 'peerUrl'." });
-      }
-      
+        return res
+          .status(400)
+          .json({ success: false, error: "Malformed 'peerUrl'." });
+      }
+
       console.log(`🔌 Attempting to connect to new peer: ${peerUrl}`);
       gun.opt({ peers: [peerUrl] });
 
-      res.json({ success: true, message: `Connection to peer ${peerUrl} initiated.` });
-
+      res.json({
+        success: true,
+        message: `Connection to peer ${peerUrl} initiated.`,
+      });
     } catch (error) {
       console.error(`❌ Error adding peer:`, error);
-      res.status(500).json({ success: false, error: "Failed to add peer: " + error.message });
+      res.status(500).json({
+        success: false,
+        error: "Failed to add peer: " + error.message,
+      });
     }
   });
 
@@ -1630,9 +1873,6 @@
   app.get("/drive", (req, res) => {
     res.sendFile(path.resolve(publicPath, "drive.html"));
   });
-
-
-
 
   app.get("/chat", (req, res) => {
     res.sendFile(path.resolve(publicPath, "chat.html"));
@@ -1768,10 +2008,6 @@
     }
   });
 
-
-
-
-
   // --- Secure IPFS Management Endpoints ---
   const forwardToIpfsApi = (req, res, endpoint, method = "POST") => {
     try {
@@ -2090,20 +2326,8 @@
   async function restartDockerService(serviceName) {
     try {
       const containerMappings = {
-<<<<<<< HEAD
         gun: "shogun-relay-stack",
         ipfs: "shogun-relay-stack", // IPFS runs within the main container
-        s3: "shogun-relay-stack", // FakeS3 also runs within the main container
-      };
-
-      const supervisorServiceMappings = {
-        gun: "shogun-stack:relay",
-        ipfs: "shogun-stack:ipfs-daemon",
-        s3: "shogun-stack:fakes3",
-=======
-        'gun': 'shogun-relay-stack',
-        'ipfs': 'shogun-relay-stack', // IPFS runs within the main container
->>>>>>> 89028b43
       };
 
       const containerName = containerMappings[serviceName];
@@ -2120,75 +2344,30 @@
 
       const container = docker.getContainer(containerInfo.Id);
 
-      console.log(
-        `🔄 Restarting service '${supervisorService}' in container '${containerName}'`
-      );
-
-      try {
-        // Use supervisorctl to restart the specific service
-        const exec = await container.exec({
-          Cmd: ["supervisorctl", "restart", supervisorService],
-          AttachStdout: true,
-          AttachStderr: true,
-        });
-
-        const stream = await exec.start();
-
-        // Read the output to check if restart was successful
-        let output = "";
-        return new Promise((resolve, reject) => {
-          stream.on("data", (chunk) => {
-            output += chunk.toString();
+      // For services within the main container, we'll restart the whole container
+      if (serviceName === "gun") {
+        // For gun service, we can't restart just the Gun part, so we restart the container
+        console.log(`🔄 Restarting Docker container: ${containerName}`);
+        await container.restart();
+        return `Container ${containerName} restarted successfully`;
+      } else if (serviceName === "ipfs") {
+        // For IPFS, we can try to restart the IPFS daemon within the container
+        try {
+          const exec = await container.exec({
+            Cmd: ["supervisorctl", "restart", "ipfs"],
+            AttachStdout: true,
+            AttachStderr: true,
           });
-<<<<<<< HEAD
-
-          stream.on("end", async () => {
-            console.log(`📋 Supervisorctl output: ${output}`);
-
-            // Check if the restart was successful
-            if (output.includes("ERROR") || output.includes("FAILED")) {
-              console.warn(`⚠️ Service restart failed: ${output}`);
-              // Fallback to container restart
-              console.log(`🔄 Falling back to container restart`);
-              await container.restart();
-              resolve(
-                `Container ${containerName} restarted (service restart failed: ${output.trim()})`
-              );
-            } else {
-              resolve(
-                `Service '${serviceName}' (${supervisorService}) restarted successfully`
-              );
-            }
-          });
-
-          stream.on("error", async (error) => {
-            console.error(`❌ Stream error: ${error.message}`);
-            // Fallback to container restart
-            console.log(
-              `🔄 Falling back to container restart due to stream error`
-            );
-            await container.restart();
-            resolve(
-              `Container ${containerName} restarted (stream error fallback)`
-            );
-          });
-        });
-      } catch (execError) {
-        console.warn(`⚠️ Service restart failed: ${execError.message}`);
-        // Fallback to container restart
-        console.log(`🔄 Falling back to container restart`);
-        await container.restart();
-        return `Container ${containerName} restarted (exec error fallback: ${execError.message})`;
-=======
           const stream = await exec.start();
           return `IPFS service restarted within container`;
         } catch (execError) {
           // Fallback to container restart
-          console.log(`🔄 IPFS service restart failed, restarting container: ${containerName}`);
+          console.log(
+            `🔄 IPFS service restart failed, restarting container: ${containerName}`
+          );
           await container.restart();
           return `Container ${containerName} restarted (IPFS service restart fallback)`;
         }
->>>>>>> 89028b43
       }
     } catch (error) {
       throw new Error(`Docker restart failed: ${error.message}`);
@@ -2196,14 +2375,13 @@
   }
 
   // Enhanced service restart endpoint with Docker integration
-<<<<<<< HEAD
   app.post(
     "/api/services/:service/restart",
     tokenAuthMiddleware,
     async (req, res) => {
       try {
         const { service } = req.params;
-        const allowedServices = ["gun", "ipfs", "s3"];
+        const allowedServices = ["gun", "ipfs"];
 
         if (!allowedServices.includes(service)) {
           return res.status(400).json({
@@ -2212,41 +2390,6 @@
               ", "
             )}`,
           });
-=======
-  app.post("/api/services/:service/restart", tokenAuthMiddleware, async (req, res) => {
-    try {
-      const { service } = req.params;
-      const allowedServices = ['gun', 'ipfs'];
-      
-      if (!allowedServices.includes(service)) {
-        return res.status(400).json({
-          success: false,
-          error: `Service '${service}' is not supported. Allowed services: ${allowedServices.join(', ')}`
-        });
-      }
-
-      console.log(`🔄 Restart request received for service: ${service}`);
-      
-      let result;
-      
-      try {
-        // First try Docker restart
-        result = await restartDockerService(service);
-        console.log(`✅ Docker restart successful: ${result}`);
-      } catch (dockerError) {
-        console.warn(`⚠️ Docker restart failed: ${dockerError.message}`);
-        
-        // Fallback to internal operations
-        switch (service) {
-          case 'gun':
-            await runGarbageCollector();
-            result = `Gun relay cleanup triggered (Docker unavailable)`;
-            break;
-            
-          case 'ipfs':
-            result = `IPFS restart attempted but Docker unavailable`;
-            break;
->>>>>>> 89028b43
         }
 
         console.log(`🔄 Restart request received for service: ${service}`);
@@ -2269,10 +2412,6 @@
 
             case "ipfs":
               result = `IPFS restart attempted but Docker unavailable`;
-              break;
-
-            case "s3":
-              result = `S3 restart attempted but Docker unavailable`;
               break;
           }
         }
@@ -2322,36 +2461,7 @@
           error: error.message,
         };
       }
-<<<<<<< HEAD
-
-      // Check S3 (requires auth)
-      const authHeader = req.headers.authorization;
-      if (authHeader) {
-        try {
-          const s3Response = await fetch("/api/s3-stats", {
-            headers: { Authorization: authHeader },
-          });
-          if (s3Response.ok) {
-            const s3Data = await s3Response.json();
-            services.s3 = {
-              status: "online",
-              buckets: s3Data.stats.totalBuckets,
-              objects: s3Data.stats.totalObjects,
-              size: s3Data.stats.totalSize,
-            };
-          } else {
-            services.s3 = { status: "offline", error: "Auth failed" };
-          }
-        } catch (error) {
-          services.s3 = { status: "offline", error: error.message };
-        }
-      } else {
-        services.s3 = { status: "unknown", error: "No auth provided" };
-      }
-
-=======
-      
->>>>>>> 89028b43
+
       res.json({
         success: true,
         services: services,
